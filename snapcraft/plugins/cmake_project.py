--- conflicted
+++ resolved
@@ -17,19 +17,11 @@
 from snapcraft.plugins.make_project import MakePlugin
 
 
-<<<<<<< HEAD
-class CMakePlugin(snapcraft.BasePlugin):
+class CMakePlugin(MakePlugin):
     def __init__(self, name, config, options):
         super().__init__(name, config, options)
         if self.options.configflags is None:
-            self.options.configflags = ''
-=======
-class CMakePlugin(MakePlugin):
-    def __init__(self, name, options):
-        super().__init__(name, options)
-        if self.options.configflags is None:
             self.options.configflags = []
->>>>>>> 93cbf28e
 
     def build(self):
         return self.run(['cmake', '.', '-DCMAKE_INSTALL_PREFIX='] + self.options.configflags) and \
